--- conflicted
+++ resolved
@@ -46,11 +46,7 @@
         <dependency>
             <groupId>net.openhft</groupId>
             <artifactId>lang</artifactId>
-<<<<<<< HEAD
             <version>6.4.5-SNAPSHOT</version>
-=======
-            <version>6.4.3</version>
->>>>>>> 4b6446b8
         </dependency>
         <dependency>
             <groupId>junit</groupId>
